use crate::msg_types::{self, NodeHash, QuorumCertificate, SerDe};
use crate::node_tree::{Database, WriteSet};

/// NodeTree maintains a directed acyclic graph of 'Nodes', the object of consensus. From the point of view of
/// an Application, a NodeTree is a sequence of commands that may mutate State. In this view, a Node is a single
/// command in the sequence. 
/// 
/// NodeTree transparently detects the formation of 2-Chains and 3-Chains in NodeTree caused by `insert_node`
/// and automatically applies writes that can be safely written into State. It also automatically removes Nodes
/// that can no longer become committed, because one of its siblings became committed first. For brevity, we refer
/// to these Nodes as 'abandoned Nodes' in our documentation.
/// 
<<<<<<< HEAD
/// Internally, NodeTree is a wrapper around an `Arc<rocksdb::DB>`, and is therefore cheap to Clone and share
/// between threads.
=======
/// Internally, NodeTree is implemented as a wrapper around `Database`, which itself is a wrapper around an
/// Arc<rocksdb::DB>. Hence, NodeTree is cheaply Clone-able and shareable between threads.
>>>>>>> 6575e237
#[derive(Clone)]
pub struct NodeTree {
    db: Database,
}

impl NodeTree {
    pub(crate) fn open() -> NodeTree { 
        let db = Database::open().unwrap();

        NodeTree {
            db
        }
    } 

    pub(crate) fn insert_node(&mut self, node: msg_types::Node, writes: WriteSet) { 
        // 1. Open WriteBatch.
        let mut wb = rocksdb::WriteBatch::default();

        // 2. Read and deserialize parent at `node.justify.node_hash` from DB.
        let parent_hash = node.justify.node_hash;
        let mut parent = self.get_node(&parent_hash).unwrap();

        // 3. (Using WriteBatch) 'register' node as a child of parent.



        // 4. (using WriteBatch) Serialize and insert updated node.parent.
        wb.put(parent_hash, parent.serialize());
    }

    pub(crate) fn get_node(&self, hash: &NodeHash) -> Option<msg_types::Node> {
        self.db.get_node(hash).unwrap()
    }

    pub(crate) fn get_generic_qc(&self) -> QuorumCertificate { 
        self.db.get_node_with_generic_qc().unwrap().unwrap().justify
    } 

    pub(crate) fn get_locked_qc(&self) -> QuorumCertificate { 
        let generic_qc = self.get_generic_qc();
        let node_with_locked_qc = self.get_node(&generic_qc.node_hash).unwrap();

        node_with_locked_qc.justify
    }
}<|MERGE_RESOLUTION|>--- conflicted
+++ resolved
@@ -10,13 +10,8 @@
 /// that can no longer become committed, because one of its siblings became committed first. For brevity, we refer
 /// to these Nodes as 'abandoned Nodes' in our documentation.
 /// 
-<<<<<<< HEAD
-/// Internally, NodeTree is a wrapper around an `Arc<rocksdb::DB>`, and is therefore cheap to Clone and share
-/// between threads.
-=======
 /// Internally, NodeTree is implemented as a wrapper around `Database`, which itself is a wrapper around an
 /// Arc<rocksdb::DB>. Hence, NodeTree is cheaply Clone-able and shareable between threads.
->>>>>>> 6575e237
 #[derive(Clone)]
 pub struct NodeTree {
     db: Database,
